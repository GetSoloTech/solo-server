--- conflicted
+++ resolved
@@ -5,11 +5,7 @@
 
 setup(
     name="solo-server",
-<<<<<<< HEAD
     version="0.5.2",
-=======
-    version="0.5.1",
->>>>>>> 58674677
     author="Dhruv Diddi",
     author_email="dhruv.diddi@gmail.com",
     description="CLI for Physical AI.",
