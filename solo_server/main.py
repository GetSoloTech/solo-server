import os
import json
import typer
import subprocess
import shutil
<<<<<<< HEAD

=======
import socket
import time
>>>>>>> a0e3862b
from enum import Enum
from solo_server.config import CONFIG_PATH
from solo_server.utils.docker_utils import start_docker_engine
from solo_server.utils.hardware import detect_hardware, display_hardware_info, recommended_server
from solo_server.utils.nvidia import check_nvidia_toolkit, install_nvidia_toolkit_linux, install_nvidia_toolkit_windows


class ServerType(str, Enum):
    OLLAMA = "Ollama"
    VLLM = "vLLM"
    LLAMACPP = "Llama.cpp"

def setup():
    """Interactive setup for Solo Server environment"""
    # Display hardware info
    display_hardware_info(typer)
    cpu_model, cpu_cores, memory_gb, gpu_vendor, gpu_model, gpu_memory, compute_backend, os_name = detect_hardware()
    
    typer.echo("\n🔧 Starting Solo Server Setup...\n")
    
    # Server Selection
    typer.echo("📊 Available Server Options:")
    for server in ServerType:
        typer.echo(f"  • {server.value}")

    recmd_server = recommended_server(memory_gb, gpu_vendor, gpu_memory) 
    
    def server_type_prompt(value: str) -> ServerType:
        normalized_value = value.lower()
        for server in ServerType:
            if server.value.lower() == normalized_value:
                return server
        raise typer.BadParameter(f"Invalid server type: {value}")

    server_choice = typer.prompt(
        "\nChoose server",
        type=server_type_prompt,
        default=recmd_server,
    )
<<<<<<< HEAD
    
=======

>>>>>>> a0e3862b
    # GPU Configuration
    use_gpu = False
    if gpu_vendor in ["NVIDIA", "AMD", "Intel", "Apple Silicon"]:
        use_gpu = True
        if use_gpu and gpu_vendor == "NVIDIA":
            if not check_nvidia_toolkit(os_name):
                if typer.confirm("NVIDIA GPU Detected, but GPU drivers not found. Install now?", default=True):
                    if os_name == "Linux":
                        try:
                            install_nvidia_toolkit_linux()
                        except subprocess.CalledProcessError as e:
                            typer.echo(f"Failed to install NVIDIA toolkit: {e}", err=True)
                            use_gpu = False
                    elif os_name == "Windows":
                        try:
                            install_nvidia_toolkit_windows()
                        except subprocess.CalledProcessError as e:
                            typer.echo(f"Failed to install NVIDIA toolkit: {e}", err=True)
                            use_gpu = False
                else:
                    typer.echo("Falling back to CPU inference.")
                    use_gpu = False
    
    # Save GPU configuration to config file
    config = {}
    if os.path.exists(CONFIG_PATH):
        with open(CONFIG_PATH, 'r') as f:
            config = json.load(f)
    config['hardware'] = {'use_gpu': use_gpu}
    with open(CONFIG_PATH, 'w') as f:
        json.dump(config, f, indent=4)
    
    # Docker Engine Check for Docker-based servers
    if server_choice in [ServerType.OLLAMA, ServerType.VLLM]:
        # Check Docker installation
        docker_path = shutil.which("docker")
        if not docker_path:
            typer.echo("❌ Docker is not installed or not in the system PATH. Please install Docker first.\n", err=True)
            typer.secho("Install Here: https://docs.docker.com/get-docker/", fg=typer.colors.GREEN)
            raise typer.Exit(code=1)

        
        try:
            subprocess.run(["docker", "info"], check=True, capture_output=True, timeout=20)
        except subprocess.CalledProcessError:
            typer.echo("Docker daemon is not running. Attempting to start Docker...", err=True)
            if not start_docker_engine(os_name):
                raise typer.Exit(code=1)
            # Re-check if Docker is running
            try:
                subprocess.run(["docker", "info"], check=True, capture_output=True, timeout=20)
            except subprocess.CalledProcessError:
                typer.echo("Try restarting the terminal with admin privileges and close any instances of podman.", err=True)
                raise typer.Exit(code=1)

            
    # Server setup
    try:
        if server_choice == ServerType.VLLM:
            # pull the appropriate vLLM image
            typer.echo("📥 Pulling vLLM image...")
            if gpu_vendor == "NVIDIA" and use_gpu:
                subprocess.run(["docker", "pull", "vllm/vllm-openai:latest"], check=True)
            elif gpu_vendor == "AMD" and use_gpu:
                subprocess.run(["docker", "pull", "rocm/vllm"], check=True)
            elif cpu_model and "Apple" in cpu_model:
                subprocess.run(["docker", "pull", "getsolo/vllm-arm"], check=True)
            elif cpu_model and any(vendor in cpu_model for vendor in ["Intel", "AMD"]):
                subprocess.run(["docker", "pull", "getsolo/vllm-cpu"], check=True)
            else:
                typer.echo("❌ vLLM currently does not support your machine", err=True)
                return False
                
            typer.secho(
                "✅ Solo server vLLM setup complete! Use 'solo serve -s vllm -m MODEL_NAME' to start the server.",
                fg=typer.colors.BRIGHT_GREEN
            )
            
        elif server_choice == ServerType.OLLAMA:
            # Just pull the Ollama image
            typer.echo("📥 Pulling Ollama image...")
            if gpu_vendor == "AMD" and use_gpu:
                subprocess.run(["docker", "pull", "ollama/ollama-rocm"], check=True)
            else:
                subprocess.run(["docker", "pull", "ollama/ollama"], check=True)
            
            typer.secho(
                "✅ Solo server ollama setup complete! \nUse 'solo serve -s ollama -m MODEL_NAME' to start the server.",
                fg=typer.colors.BRIGHT_GREEN
            )
            
        elif server_choice == ServerType.LLAMACPP:
            from solo_server.utils.server_utils import setup_llama_cpp_server
            setup_success = setup_llama_cpp_server(use_gpu, gpu_vendor, os_name, install_only=True)
            if setup_success:
                typer.secho(
<<<<<<< HEAD
                    "✅ Solo server llama.cpp setup complete! Use 'solo serve -s llama.cpp -m MODEL_PATH' to start the server.",
                    fg=typer.colors.BRIGHT_GREEN
                )
            else:
                typer.echo("❌ Failed to setup llama.cpp", err=True)
=======
                    "Access the API at: http://localhost:8000.",
                    fg=typer.colors.BLUE
                )
                typer.secho(
                    "kill the terminal to stop the server.\n",
                    fg=typer.colors.BLUE
                )

        elif server_choice == ServerType.CUSTOM:
            api_url = typer.prompt("Enter your custom API endpoint")
            api_key = typer.prompt("Enter your API key (optional)", default="")
            
            # Save custom configuration
            config_dir = Path.home() / ".solo"
            config_dir.mkdir(exist_ok=True)
            
            with open(config_dir / "config.ini", "w") as f:
                f.write(f"[custom]\napi_url={api_url}\napi_key={api_key}\n")
            
            typer.secho("\n✅ Custom API configuration saved!", fg=typer.colors.BRIGHT_GREEN)
>>>>>>> a0e3862b
    
    except Exception as e:
        typer.echo(f"\n❌ Setup failed: {e}", err=True)
        raise typer.Exit(code=1)

if __name__ == "__main__":
    typer.run(setup)<|MERGE_RESOLUTION|>--- conflicted
+++ resolved
@@ -3,12 +3,7 @@
 import typer
 import subprocess
 import shutil
-<<<<<<< HEAD
 
-=======
-import socket
-import time
->>>>>>> a0e3862b
 from enum import Enum
 from solo_server.config import CONFIG_PATH
 from solo_server.utils.docker_utils import start_docker_engine
@@ -48,11 +43,7 @@
         type=server_type_prompt,
         default=recmd_server,
     )
-<<<<<<< HEAD
     
-=======
-
->>>>>>> a0e3862b
     # GPU Configuration
     use_gpu = False
     if gpu_vendor in ["NVIDIA", "AMD", "Intel", "Apple Silicon"]:
@@ -149,34 +140,11 @@
             setup_success = setup_llama_cpp_server(use_gpu, gpu_vendor, os_name, install_only=True)
             if setup_success:
                 typer.secho(
-<<<<<<< HEAD
                     "✅ Solo server llama.cpp setup complete! Use 'solo serve -s llama.cpp -m MODEL_PATH' to start the server.",
                     fg=typer.colors.BRIGHT_GREEN
                 )
             else:
                 typer.echo("❌ Failed to setup llama.cpp", err=True)
-=======
-                    "Access the API at: http://localhost:8000.",
-                    fg=typer.colors.BLUE
-                )
-                typer.secho(
-                    "kill the terminal to stop the server.\n",
-                    fg=typer.colors.BLUE
-                )
-
-        elif server_choice == ServerType.CUSTOM:
-            api_url = typer.prompt("Enter your custom API endpoint")
-            api_key = typer.prompt("Enter your API key (optional)", default="")
-            
-            # Save custom configuration
-            config_dir = Path.home() / ".solo"
-            config_dir.mkdir(exist_ok=True)
-            
-            with open(config_dir / "config.ini", "w") as f:
-                f.write(f"[custom]\napi_url={api_url}\napi_key={api_key}\n")
-            
-            typer.secho("\n✅ Custom API configuration saved!", fg=typer.colors.BRIGHT_GREEN)
->>>>>>> a0e3862b
     
     except Exception as e:
         typer.echo(f"\n❌ Setup failed: {e}", err=True)
