import os 
import json
import typer
import click
import sys
import time
import subprocess
from solo_server.config import CONFIG_PATH
from solo_server.config.config_loader import load_config, get_server_config, get_timeout_config
from solo_server.utils.nvidia import is_cuda_toolkit_installed
from solo_server.utils.llama_cpp_utils import is_uv_available, start_llama_cpp_server, get_available_models, select_best_model_file

def start_vllm_server(gpu_enabled: bool, cpu: str = None, gpu_vendor: str = None, 
                      os_name:str = None, port: int = None, model: str = None):
    """Setup vLLM server with Docker"""
    # Load vLLM configuration from YAML
    vllm_config = get_server_config('vllm')
    timeout_config = get_timeout_config()
    
    # Use default values from config if not provided
    port = port or vllm_config.get('default_port', 8000)
    model = model or vllm_config.get('default_model', "meta-llama/Llama-3.2-1B-Instruct")
    container_name = vllm_config.get('container_name', 'solo-vllm')
    
    # Initialize container_exists flag
    container_exists = False
    try:
        # Check if container exists (running or stopped)
        container_exists = subprocess.run(
            ["docker", "ps", "-aq", "-f", f"name={container_name}"], 
            capture_output=True, 
            text=True
        ).stdout.strip()

        if container_exists:
            # Check if container is running
            check_cmd = ["docker", "ps", "-q", "-f", f"name={container_name}"]
            is_running = subprocess.run(check_cmd, capture_output=True, text=True).stdout.strip()
            if is_running:
                subprocess.run(["docker", "stop", container_name], check=True, capture_output=True)
            else:
                if model == vllm_config.get('default_model', "meta-llama/Llama-3.2-1B-Instruct"):
                    subprocess.run(["docker", "start", container_name], check=True, capture_output=True)
                    return True
                else:
                    subprocess.run(["docker", "rm", container_name], check=True, capture_output=True)
                   
        if not container_exists:
            # Check if port is available
            try:
                subprocess.run(
                    ["docker", "run", "--rm", "-p", f"{port}:8000", "alpine", "true"], 
                    check=True, 
                    capture_output=True
                )
            except subprocess.CalledProcessError:
                typer.echo(f"❌ Port {port} is already in use", err=True)
                return False
            
            docker_run_cmd = [
                "docker", "run", "-d",
                "--name", container_name,
                "-p", f"{port}:8000",
                "--ipc=host"
            ]

            # If model is provided, use it directly
            if model:
                # Determine if it's a local path or HuggingFace model
                if os.path.exists(os.path.expanduser(model)):
                    model_source = "local"
                    model_name = os.path.abspath(os.path.expanduser(model))
                    
                    # Add volume mount for local model
                    local_model_dir = os.path.dirname(model_name)
                    local_model_dir = local_model_dir.replace('\\', '/')
                    container_model_dir = "/models"
                    model_path = os.path.join(container_model_dir, os.path.basename(model_name)).replace('\\', '/')
                    docker_run_cmd += [
                        "-v", f"{local_model_dir}:{container_model_dir}"
                    ]
                else:
                    model_source = "huggingface"
                    model_name = model
                    
                    # Get HuggingFace token from environment variable or config file
                    typer.echo("\nChecking for HuggingFace token...")
                    hf_token = os.getenv('HUGGING_FACE_TOKEN', '')

                    if not hf_token:  # If not in env, try config file
                        if os.path.exists(CONFIG_PATH):
                            with open(CONFIG_PATH, 'r') as f:
                                config = json.load(f)
                                hf_token = config.get('hugging_face', {}).get('token', '')

                    if not hf_token:
                        if os_name in ["Linux", "Windows"]:
                            typer.echo("Use Ctrl + Shift + V to paste your token.")
                        hf_token = typer.prompt("Please add your HuggingFace token (Recommended)")
                        
                    # Save token if provided 
                    if hf_token:
                        if os.path.exists(CONFIG_PATH):
                            with open(CONFIG_PATH, 'r') as f:
                                config = json.load(f)
                        else:
                            config = {}
                        config['hugging_face'] = {'token': hf_token}
                        with open(CONFIG_PATH, 'w') as f:
                            json.dump(config, f, indent=4)

                    # Add volume mount for HuggingFace cache
                    docker_run_cmd += [ 
                        "--env", f"HUGGING_FACE_HUB_TOKEN={hf_token}",
                        "-v", f"{os.path.expanduser('~')}/.cache/huggingface:/root/.cache/huggingface"
                    ]
            
            # Get appropriate docker image from config
            if gpu_vendor == "NVIDIA" and gpu_enabled:
                image = vllm_config.get('images', {}).get('nvidia', "vllm/vllm-openai:latest")
                docker_run_cmd += ["--gpus", "all"]
            elif gpu_vendor == "AMD" and gpu_enabled:
                image = vllm_config.get('images', {}).get('amd', "rocm/vllm")
                docker_run_cmd += [
                    "--network=host",
                    "--group-add=video", 
                    "--cap-add=SYS_PTRACE",
                    "--security-opt", "seccomp=unconfined",
                    "--device", "/dev/kfd",
                    "--device", "/dev/dri"
                ]
            elif cpu == "Apple":
                image = vllm_config.get('images', {}).get('apple', "getsolo/vllm-arm")
            elif cpu in ["Intel", "AMD"]:
                image = vllm_config.get('images', {}).get('cpu', "getsolo/vllm-cpu")
            else:
                typer.echo("❌ Solo server vLLM currently do not support your machine", err=True)
                return False
<<<<<<< HEAD

            # Check if image exists
            image_exists = subprocess.run(
                ["docker", "images", "-q", image],
                capture_output=True,
                text=True
            ).stdout.strip()

            if not image_exists:
                typer.echo(f"❌ vLLM server is not setup. Please run 'solo setup' first to setup vLLM.", err=True)
                return False

            docker_run_cmd.append(image)

            if gpu_vendor == "NVIDIA" and gpu_enabled:
                # Check GPU compute capability
                gpu_info = subprocess.run(
                    ["nvidia-smi", "--query-gpu=name,compute_cap", "--format=csv"],
                    capture_output=True,
                    text=True
                ).stdout.strip().split('\n')[-1]
                compute_cap = float(gpu_info.split(',')[-1].strip())

            # Add vLLM arguments after the image name
            if model_source == "huggingface":
                docker_run_cmd += ["--model", model_name]
            else:
                docker_run_cmd += [
                    "--model", model_path,
                ]

            # Get max_model_len from config
            max_model_len = vllm_config.get('max_model_len', 4096)
            docker_run_cmd += ["--max_model_len", str(max_model_len)]
=======
            
            # Ask user for model name
            default_model = "meta-llama/Llama-3.2-1B-Instruct"
            model_name = typer.prompt(f"Enter the model name", default=default_model)

            # Add the model argument and additional parameters
            docker_run_cmd.append("--model")
            docker_run_cmd.append(model_name)
            docker_run_cmd.append("--max_model_len=4096")
>>>>>>> a0e3862b

            if gpu_vendor == "NVIDIA":
                # Get GPU memory utilization from config
                gpu_memory_utilization = vllm_config.get('gpu_memory_utilization', 0.95)
                docker_run_cmd += [
                    "--gpu_memory_utilization", str(gpu_memory_utilization)
                ]
                if 5 < compute_cap < 8:
                    docker_run_cmd += ["--dtype", "half"]
        
            typer.echo("Starting Solo server with vLLM...")
            subprocess.run(docker_run_cmd, check=True, capture_output=True)
            
            # Check docker logs for any errors
            try:
                logs = subprocess.run(
                    ["docker", "logs", container_name],
                    capture_output=True,
                    text=True,
                    check=True
                )
                if logs.stderr:
                    typer.echo(f"⚠️ Server logs show errors:\n{logs.stderr}", err=True)
                if logs.stdout:
                    typer.echo(f"Server logs:\n{logs.stdout}")
            except subprocess.CalledProcessError as e:
                typer.echo(f"❌ Failed to fetch docker logs: {e}", err=True)

        # Wait for container to be ready with timeout
        server_timeout = timeout_config.get('server_start', 30)
        start_time = time.time()
        while time.time() - start_time < server_timeout:
            try:
                subprocess.run(
                    ["docker", "exec", container_name, "ps", "aux"],
                    check=True,
                    capture_output=True,
                )
                return True
            except subprocess.CalledProcessError:
                time.sleep(1)
        
        typer.echo("❌ vLLM server failed to start within timeout", err=True)
        return False

    except subprocess.CalledProcessError as e:
        typer.echo(f"❌ Docker command failed: {e}", err=True)
        # Cleanup on failure
        if container_exists:
            subprocess.run(["docker", "stop", container_name], check=False)
        raise typer.Exit(code=1)
    except Exception as e:
        typer.echo(f"❌ Unexpected error: {e}", err=True)
        return False

def setup_ollama_server(gpu_enabled: bool = False, gpu_vendor: str = None, port: int = None):
    """Setup solo-server Ollama environment."""
    # Load Ollama configuration from YAML
    ollama_config = get_server_config('ollama')
    timeout_config = get_timeout_config()
    
    # Use default values from config if not provided
    port = port or ollama_config.get('default_port', 11434)
    container_name = ollama_config.get('container_name', 'solo-ollama')
    
    # Initialize container_exists flag
    container_exists = False

    try:
        # Check if container exists (running or stopped)
        container_exists = subprocess.run(
            ["docker", "ps", "-aq", "-f", f"name={container_name}"], 
            capture_output=True, 
            text=True
        ).stdout.strip()

        typer.echo(f"Starting Solo server with Ollama...")
        if container_exists:
            # Check if container is running
            check_cmd = ["docker", "ps", "-q", "-f", f"name={container_name}"]
            is_running = subprocess.run(check_cmd, capture_output=True, text=True).stdout.strip()
            if not is_running:  
                subprocess.run(["docker", "start", container_name], check=True, capture_output=True)
            else:
                return True
        else:
            # Check if port is available
            try:
                subprocess.run(
                    ["docker", "run", "--rm", "-p", f"{port}:{port}", "alpine", "true"], 
                    check=True, 
                    capture_output=True
                )
            except subprocess.CalledProcessError:
                typer.echo(f"❌ Port {port} is already in use", err=True)
                return False

            # Get appropriate docker image from config
            if gpu_vendor == "AMD" and gpu_enabled:
                image = ollama_config.get('images', {}).get('amd', "ollama/ollama:rocm")
            else:
                image = ollama_config.get('images', {}).get('default', "ollama/ollama")

            # Check if Ollama image exists
            try:
                subprocess.run(["docker", "image", "inspect", image], check=True, capture_output=True)
            except subprocess.CalledProcessError:
                typer.echo("❌ Ollama is not setup. Please run 'solo setup' first", err=True)
                return False

            # Start Ollama container
            docker_run_cmd = ["docker", "run", "-d", "--name", container_name, "-v", "ollama:/root/.ollama", "-p", f"{port}:{port}"]
            if gpu_vendor == "NVIDIA" and gpu_enabled:
                docker_run_cmd += ["--gpus", "all"]
            elif gpu_vendor == "AMD" and gpu_enabled:
                docker_run_cmd += ["--device", "/dev/kfd", "--device", "/dev/dri"]
            
            docker_run_cmd.append(image)
            subprocess.run(docker_run_cmd, check=True, capture_output=True)

        # Wait for container to be ready with timeout
        server_timeout = timeout_config.get('server_start', 30)
        start_time = time.time()
        while time.time() - start_time < server_timeout:
            try:
                subprocess.run(
                    ["docker", "exec", container_name, "ollama", "list"],
                    check=True,
                    capture_output=True,
                )
                return True
            except subprocess.CalledProcessError:
                time.sleep(1)
        
        typer.echo("❌ Solo server failed to start within timeout", err=True)
        return False

    except subprocess.CalledProcessError as e:
        typer.echo(f"❌ Docker command failed: {e}", err=True)
        # Cleanup on failure
        if container_exists:
            subprocess.run(["docker", "stop", container_name], check=False)
        raise typer.Exit(code=1)
    except Exception as e:
        typer.echo(f"❌ Unexpected error: {e}", err=True)
        return False

def is_huggingface_repo(model: str) -> bool:
    """Check if the model string is a HuggingFace repository ID."""
    return model.startswith("hf://") or model.startswith("hf.co/") or "/" in model and not model.startswith("ollama/")

def pull_model_from_huggingface(container_name: str, model: str) -> str:
    """
    Pull a model from HuggingFace to Ollama.
    Returns the Ollama model name after pulling.
    """
    from solo_server.utils.hf_utils import get_available_models
    
    # Format the model string for Ollama's pull command
    if model.startswith("hf://"):
        model = model.replace("hf://", "")
    elif model.startswith("hf.co/"):
        model = model.replace("hf.co/", "")
    
    # Get HuggingFace token from environment variable or config file
    hf_token = os.getenv('HUGGING_FACE_TOKEN', '')
    if not hf_token:  # If not in env, try config file
        if os.path.exists(CONFIG_PATH):
            with open(CONFIG_PATH, 'r') as f:
                config = json.load(f)
                hf_token = config.get('hugging_face', {}).get('token', '')
    
    # Check if a specific model file is specified or just the repo
    if model.count('/') >= 2:  
        # Specific model file is provided (username/repo/filename.gguf)
        parts = model.split('/')
        repo_id = '/'.join(parts[:-1])  # username/repo
        model_file = parts[-1]  # filename.gguf
        
        # Extract quantization format from filename (e.g., Q4_K_M)
        quant_format = None
        if ".gguf" in model_file.lower():
            # Try to extract quantization format like Q4_K_M
            parts = model_file.lower().split('.')
            if len(parts) > 1:
                # Look for Q4_K_M or similar pattern in the filename
                for part in parts:
                    if part.startswith('q') and '_' in part:
                        quant_format = part.upper()
                        break
        
        # Format for Ollama: hf.co/username/repo:QUANT
        if quant_format:
            hf_model = f"hf.co/{repo_id}:{quant_format}"
        else:
            # If no quantization format found, use the repo ID only
            hf_model = f"hf.co/{repo_id}"
        
        # Use repo name as model name
        model_name = repo_id.split('/')[-1]

    else:  # Format: username/repo
        # Only repo is provided, need to select best model file
        repo_id = model
        
        # Get available GGUF models from the repo
        model_files = get_available_models(repo_id, suffix=".gguf")

        if not model_files:
            typer.echo(f"❌ No GGUF models found in repository {repo_id}", err=True)
            raise typer.Exit(code=1)
        
        # Select the best model based on quantization
        best_model = select_best_model_file(model_files)
        typer.echo(f"Selected model: {best_model}")
        
        # Extract quantization format from filename (e.g., Q4_K_M)
        quant_format = None
        if ".gguf" in best_model.lower():
            # Try to extract quantization format like Q4_K_M
            parts = best_model.lower().split('.')
            if len(parts) > 1:
                # Look for Q4_K_M or similar pattern in the filename
                for part in parts:
                    if part.startswith('q') and '_' in part:
                        quant_format = part.upper()
                        break
        
        # Format for Ollama: hf.co/username/repo:QUANT
        if quant_format:
            hf_model = f"hf.co/{repo_id}:{quant_format}"
        else:
            # If no quantization format found, use the repo ID only
            hf_model = f"hf.co/{repo_id}"
        
        # Use repo name as model name
        model_name = repo_id.split('/')[-1]
    
    typer.echo(f"📥 Pulling model {hf_model} from HuggingFace...")
    
    try:
        subprocess.run(
            ["docker", "exec", container_name, "ollama", "pull", hf_model],
            check=True
        )
        typer.echo(f"✅ Successfully pulled model from HuggingFace")
        return model_name
    except subprocess.CalledProcessError as e:
        typer.echo(f"❌ Failed to pull model from HuggingFace: {e}", err=True)
        raise e

def setup_llama_cpp_server(gpu_enabled: bool, gpu_vendor: str = None, os_name: str = None, install_only: bool = False):
    """
    Setup llama_cpp_python server using system config.

    Parameters:
    gpu_enabled (bool): Whether GPU is enabled.
    gpu_vendor (str, optional): The GPU vendor (e.g., NVIDIA, AMD, Apple Silicon).
    os_name (str, optional): The name of the operating system.
    install_only (bool, optional): If True, only install the library without starting the server.
    """
    # Load llama.cpp configuration from YAML
    llama_cpp_config = get_server_config('llama_cpp')
    
    # Check if llama-cpp-python is already installed
    try:
        import llama_cpp
        typer.echo("Starting Solo server with llama.cpp...")
        if install_only:
            return True
        return start_llama_cpp_server(os_name)
    except ImportError:
        typer.echo("Installing llama.cpp server...")

    # Check if llama-cpp-python is already installed
    try:
        import llama_cpp
        typer.echo("✅ llama-cpp-python is already installed")
        return start_llama_cpp_server(os_name)
    except ImportError:
        typer.echo("Installing llama.cpp server...")

    # Set CMAKE_ARGS based on hardware and OS
    cmake_args = []
    use_gpu_build = False
    
    if gpu_enabled:
        if gpu_vendor == "NVIDIA":
            if is_cuda_toolkit_installed():
                use_gpu_build = True
                cmake_args.append(llama_cpp_config.get('cmake_args', {}).get('nvidia', "-DGGML_CUDA=on"))
            else:
                typer.echo("⚠️ NVIDIA CUDA Toolkit not properly configured. Will try CPU-only build instead.", err=True)
        elif gpu_vendor == "AMD":
            use_gpu_build = True
            cmake_args.append(llama_cpp_config.get('cmake_args', {}).get('amd', "-DGGML_HIPBLAS=on"))
        elif gpu_vendor == "Apple Silicon":
            use_gpu_build = True
            cmake_args.append(llama_cpp_config.get('cmake_args', {}).get('apple_silicon', "-DGGML_METAL=on"))
  
    cmake_args_str = " ".join(cmake_args)

    try:
        env = os.environ.copy()
        if use_gpu_build:
            env["CMAKE_ARGS"] = cmake_args_str
            typer.echo(f"Attempting GPU-accelerated build with: {cmake_args_str}")
        else:
            typer.echo("Installing CPU-only version of llama-cpp-python")
        
        # Install llama-cpp-python using the Python interpreter
        if is_uv_available():
            use_uv = typer.confirm("uv is available. Are you using (uv's) virtual env for installation?", default=True)
            if use_uv:
                installer_cmd = ["uv", "pip", "install", "--no-cache-dir", "llama-cpp-python[server]"]
            else:
                installer_cmd = [sys.executable, "-m", "pip", "install", "--no-cache-dir", "llama-cpp-python[server]"]
        else:
            installer_cmd = [sys.executable, "-m", "pip", "install", "--no-cache-dir", "llama-cpp-python[server]"]

        try:
            subprocess.check_call(installer_cmd, env=env)
        except subprocess.CalledProcessError as e:
            if use_gpu_build:
                typer.echo("❌ GPU-accelerated build failed. Falling back to CPU-only build...", err=True)
                # Clear CMAKE_ARGS for CPU-only build
                env.pop("CMAKE_ARGS", None)
                subprocess.check_call(installer_cmd, env=env)
            else:
                raise e
        
        if install_only:
            return True
            
        # Start the server if installation was successful
        try:
            if start_llama_cpp_server(os_name):
                typer.echo("\n ✅ llama.cpp server is ready!")
                return True
            else:
                return False
        except Exception as e:
            typer.echo(f"❌ Failed to start llama.cpp server: {e}", err=True)
            return False

    except subprocess.CalledProcessError as e:
        typer.echo(f"❌ Failed to setup llama.cpp server: {e}", err=True)
        return False
<|MERGE_RESOLUTION|>--- conflicted
+++ resolved
@@ -136,7 +136,6 @@
             else:
                 typer.echo("❌ Solo server vLLM currently do not support your machine", err=True)
                 return False
-<<<<<<< HEAD
 
             # Check if image exists
             image_exists = subprocess.run(
@@ -171,17 +170,6 @@
             # Get max_model_len from config
             max_model_len = vllm_config.get('max_model_len', 4096)
             docker_run_cmd += ["--max_model_len", str(max_model_len)]
-=======
-            
-            # Ask user for model name
-            default_model = "meta-llama/Llama-3.2-1B-Instruct"
-            model_name = typer.prompt(f"Enter the model name", default=default_model)
-
-            # Add the model argument and additional parameters
-            docker_run_cmd.append("--model")
-            docker_run_cmd.append(model_name)
-            docker_run_cmd.append("--max_model_len=4096")
->>>>>>> a0e3862b
 
             if gpu_vendor == "NVIDIA":
                 # Get GPU memory utilization from config
@@ -456,14 +444,6 @@
     except ImportError:
         typer.echo("Installing llama.cpp server...")
 
-    # Check if llama-cpp-python is already installed
-    try:
-        import llama_cpp
-        typer.echo("✅ llama-cpp-python is already installed")
-        return start_llama_cpp_server(os_name)
-    except ImportError:
-        typer.echo("Installing llama.cpp server...")
-
     # Set CMAKE_ARGS based on hardware and OS
     cmake_args = []
     use_gpu_build = False
